/*
 * Copyright (c) 2002-2012, the original author or authors.
 *
 * This software is distributable under the BSD license. See the terms of the
 * BSD license in the documentation provided with this software.
 *
 * http://www.opensource.org/licenses/bsd-license.php
 */
package jline.internal;

import java.io.ByteArrayOutputStream;
import java.io.Closeable;
import java.io.IOException;
import java.io.InputStream;
import java.io.OutputStream;
import java.text.MessageFormat;
import java.util.regex.Matcher;
import java.util.regex.Pattern;

import static jline.internal.Preconditions.checkNotNull;

/**
 * Provides access to terminal line settings via <tt>stty</tt>.
 *
 * @author <a href="mailto:mwp1@cornell.edu">Marc Prud'hommeaux</a>
 * @author <a href="mailto:dwkemp@gmail.com">Dale Kemp</a>
 * @author <a href="mailto:jason@planet57.com">Jason Dillon</a>
 * @author <a href="mailto:jbonofre@apache.org">Jean-Baptiste Onofré</a>
 * @since 2.0
 */
public final class TerminalLineSettings
{
    public static final String JLINE_STTY = "jline.stty";

    public static final String DEFAULT_STTY = "stty";

    public static final String JLINE_SH = "jline.sh";

    public static final String DEFAULT_SH = "sh";

    private String sttyCommand;

    private String shCommand;

    private String config;
    private String initialConfig;

    private long configLastFetched;

    public TerminalLineSettings() throws IOException, InterruptedException {
        sttyCommand = Configuration.getString(JLINE_STTY, DEFAULT_STTY);
        shCommand = Configuration.getString(JLINE_SH, DEFAULT_SH);
        initialConfig = get("-g").trim();
        config = get("-a");
        configLastFetched = System.currentTimeMillis();

        Log.debug("Config: ", config);

        // sanity check
        if (config.length() == 0) {
            throw new IOException(MessageFormat.format("Unrecognized stty code: {0}", config));
        }
    }

    public String getConfig() {
        return config;
    }

    public void restore() throws IOException, InterruptedException {
        set(initialConfig);
    }

    public String get(final String args) throws IOException, InterruptedException {
        return stty(args);
    }

    public void set(final String args) throws IOException, InterruptedException {
        stty(args);
    }

    /**
     * <p>
     * Get the value of a stty property, including the management of a cache.
     * </p>
     *
     * @param name the stty property.
     * @return the stty property value.
     */
    public int getProperty(String name) {
        checkNotNull(name);
        long currentTime = System.currentTimeMillis();
        try {
            // tty properties are cached so we don't have to worry too much about getting term width/height
            if (config == null || currentTime - configLastFetched > 1000) {
                config = get("-a");
            }
        } catch (Exception e) {
<<<<<<< HEAD
            if (e instanceof InterruptedException) {
                Thread.currentThread().interrupt();
            }
            Log.warn("Failed to query stty ", name, e);
            return -1;
=======
            Log.debug("Failed to query stty ", name, "\n", e);
            if (config == null) {
                return -1;
            }
>>>>>>> 4d0ec178
        }

        // always update the last fetched time and try to parse the output
        if (currentTime - configLastFetched > 1000) {
            configLastFetched = currentTime;
        }

        return this.getProperty(name, config);
    }

    /**
     * <p>
     * Parses a stty output (provided by stty -a) and return the value of a given property.
     * </p>
     *
     * @param name property name.
     * @param stty string resulting of stty -a execution.
     * @return value of the given property.
     */
    protected static int getProperty(String name, String stty) {
        // try the first kind of regex
        Pattern pattern = Pattern.compile(name + "\\s+=\\s+(.*?)[;\\n\\r]");
        Matcher matcher = pattern.matcher(stty);
        if (!matcher.find()) {
            // try a second kind of regex
            pattern = Pattern.compile(name + "\\s+([^;]*)[;\\n\\r]");
            matcher = pattern.matcher(stty);
            if (!matcher.find()) {
                // try a second try of regex
                pattern = Pattern.compile("(\\S*)\\s+" + name);
                matcher = pattern.matcher(stty);
                if (!matcher.find()) {
                    return -1;
                }
            }
        }
        return parseControlChar(matcher.group(1));
    }

    private static int parseControlChar(String str) {
        // under
        if ("<undef>".equals(str)) {
            return -1;
        }
        // octal
        if (str.charAt(0) == '0') {
            return Integer.parseInt(str, 8);
        }
        // decimal
        if (str.charAt(0) >= '1' && str.charAt(0) <= '9') {
            return Integer.parseInt(str, 10);
        }
        // control char
        if (str.charAt(0) == '^') {
            if (str.charAt(1) == '?') {
                return 127;
            } else {
                return str.charAt(1) - 64;
            }
        } else if (str.charAt(0) == 'M' && str.charAt(1) == '-') {
            if (str.charAt(2) == '^') {
                if (str.charAt(3) == '?') {
                    return 127 + 128;
                } else {
                    return str.charAt(3) - 64 + 128;
                }
            } else {
                return str.charAt(2) + 128;
            }
        } else {
            return str.charAt(0);
        }
    }

    private String stty(final String args) throws IOException, InterruptedException {
        checkNotNull(args);
        return exec(String.format("%s %s < /dev/tty", sttyCommand, args));
    }

    private String exec(final String cmd) throws IOException, InterruptedException {
        checkNotNull(cmd);
        return exec(shCommand, "-c", cmd);
    }

    private String exec(final String... cmd) throws IOException, InterruptedException {
        checkNotNull(cmd);

        ByteArrayOutputStream bout = new ByteArrayOutputStream();

        Log.trace("Running: ", cmd);

        Process p = Runtime.getRuntime().exec(cmd);

        InputStream in = null;
        InputStream err = null;
        OutputStream out = null;
        try {
            int c;
            in = p.getInputStream();
            while ((c = in.read()) != -1) {
                bout.write(c);
            }
            err = p.getErrorStream();
            while ((c = err.read()) != -1) {
                bout.write(c);
            }
            out = p.getOutputStream();
            p.waitFor();
        }
        finally {
            close(in, out, err);
        }

        String result = bout.toString();

        Log.trace("Result: ", result);

        return result;
    }

    private static void close(final Closeable... closeables) {
        for (Closeable c : closeables) {
            try {
                c.close();
            }
            catch (Exception e) {
                // Ignore
            }
        }
    }
}
<|MERGE_RESOLUTION|>--- conflicted
+++ resolved
@@ -95,18 +95,13 @@
                 config = get("-a");
             }
         } catch (Exception e) {
-<<<<<<< HEAD
             if (e instanceof InterruptedException) {
                 Thread.currentThread().interrupt();
             }
-            Log.warn("Failed to query stty ", name, e);
-            return -1;
-=======
             Log.debug("Failed to query stty ", name, "\n", e);
             if (config == null) {
                 return -1;
             }
->>>>>>> 4d0ec178
         }
 
         // always update the last fetched time and try to parse the output
