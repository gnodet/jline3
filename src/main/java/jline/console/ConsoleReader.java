/*
 * Copyright (c) 2002-2012, the original author or authors.
 *
 * This software is distributable under the BSD license. See the terms of the
 * BSD license in the documentation provided with this software.
 *
 * http://www.opensource.org/licenses/bsd-license.php
 */
package jline.console;

import java.awt.*;
import java.awt.datatransfer.Clipboard;
import java.awt.datatransfer.DataFlavor;
import java.awt.datatransfer.Transferable;
import java.awt.datatransfer.UnsupportedFlavorException;
import java.awt.event.ActionListener;
import java.io.BufferedReader;
import java.io.ByteArrayInputStream;
import java.io.ByteArrayOutputStream;
import java.io.File;
import java.io.FileDescriptor;
import java.io.FileInputStream;
import java.io.IOException;
import java.io.InputStream;
import java.io.OutputStream;
import java.io.OutputStreamWriter;
import java.io.Reader;
import java.io.Writer;
import java.net.URL;
import java.util.Arrays;
import java.util.Collection;
import java.util.Collections;
import java.util.HashMap;
import java.util.Iterator;
import java.util.LinkedList;
import java.util.List;
import java.util.ListIterator;
import java.util.Map;
import java.util.ResourceBundle;
import java.util.Stack;

import jline.Terminal;
import jline.TerminalFactory;
import jline.console.completer.CandidateListCompletionHandler;
import jline.console.completer.Completer;
import jline.console.completer.CompletionHandler;
import jline.console.history.History;
import jline.console.history.MemoryHistory;
import jline.internal.Configuration;
import jline.internal.InputStreamReader;
import jline.internal.Log;
import jline.internal.NonBlockingInputStream;

import jline.internal.Nullable;
import jline.internal.Urls;
import org.fusesource.jansi.AnsiOutputStream;

import static jline.internal.Preconditions.checkNotNull;

/**
 * A reader for console applications. It supports custom tab-completion,
 * saveable command history, and command line editing. On some platforms,
 * platform-specific commands will need to be issued before the reader will
 * function properly. See {@link jline.Terminal#init} for convenience
 * methods for issuing platform-specific setup commands.
 *
 * @author <a href="mailto:mwp1@cornell.edu">Marc Prud'hommeaux</a>
 * @author <a href="mailto:jason@planet57.com">Jason Dillon</a>
 * @author <a href="mailto:gnodet@gmail.com">Guillaume Nodet</a>
 */
public class ConsoleReader
{
    public static final String JLINE_NOBELL = "jline.nobell";
    
    public static final String JLINE_ESC_TIMEOUT = "jline.esc.timeout";

    public static final String JLINE_INPUTRC = "jline.inputrc";

    public static final String INPUT_RC = ".inputrc";

    public static final char BACKSPACE = '\b';

    public static final char RESET_LINE = '\r';
    
    public static final char KEYBOARD_BELL = '\07';

    public static final char NULL_MASK = 0;

    public static final int TAB_WIDTH = 4;

    private static final ResourceBundle
        resources = ResourceBundle.getBundle(CandidateListCompletionHandler.class.getName());

    private final Terminal terminal;

    private final Writer out;

    private final CursorBuffer buf = new CursorBuffer();

    private String prompt;
    private int    promptLen;

    private boolean expandEvents = true;

    private boolean bellEnabled = !Configuration.getBoolean(JLINE_NOBELL, true);

    private Character mask;

    private Character echoCharacter;

    private StringBuffer searchTerm = null;

    private String previousSearchTerm = "";

    private int searchIndex = -1;

    /*
     * The reader and the nonBlockingInput go hand-in-hand.  The reader wraps
     * the nonBlockingInput, but we have to retain a handle to it so that
     * we can shut down its blocking read thread when we go away.
     */
    private NonBlockingInputStream in;
    private long                   escapeTimeout;
    private Reader                 reader;
    
    /*
     * TODO: Please read the comments about this in setInput(), but this needs
     * to be done away with.
     */
    private boolean                isUnitTestInput;
    
    /**
     * Last character searched for with a vi character search
     */
    private char  charSearchChar = 0;           // Character to search for
    private char  charSearchLastInvokeChar = 0; // Most recent invocation key
    private char  charSearchFirstInvokeChar = 0;// First character that invoked
    
    /**
     * The vi yank buffer
     */
    private String yankBuffer = "";

    private String encoding;

    private boolean recording;

    private String macro = "";

    private String appName;

    private URL inputrcUrl;

    private ConsoleKeys consoleKeys;
    
    private String commentBegin = null;

    private boolean skipLF = false;
    
    /*
     * Current internal state of the line reader
     */
    private State   state = State.NORMAL;
    
    /**
     * Possible states in which the current readline operation may be in.
     */
    private static enum State {
        /**
         * The user is just typing away
         */
        NORMAL,
        /**
         * In the middle of a emacs seach
         */
        SEARCH,
        /**
         * VI "yank-to" operation ("y" during move mode)
         */
        VI_YANK_TO,
        /**
         * VI "delete-to" operation ("d" during move mode)
         */
        VI_DELETE_TO,
        /**
         * VI "change-to" operation ("c" during move mode)
         */
        VI_CHANGE_TO
    }

    public ConsoleReader() throws IOException {
        this(null, new FileInputStream(FileDescriptor.in), System.out, null);
    }

    public ConsoleReader(final InputStream in, final OutputStream out) throws IOException {
        this(null, in, out, null);
    }

    public ConsoleReader(final InputStream in, final OutputStream out, final Terminal term) throws IOException {
        this(null, in, out, term);
    }

    public ConsoleReader(final @Nullable String appName, final InputStream in, final OutputStream out, final @Nullable Terminal term)
        throws IOException
    {
        this.appName = appName != null ? appName : "JLine";
        this.encoding = encoding != null ? encoding : Configuration.getEncoding(); // FIXME: This is fishy, encoding will always be null at this point
        this.terminal = term != null ? term : TerminalFactory.get();
        this.out = new OutputStreamWriter(terminal.wrapOutIfNeeded(out), this.encoding);
        setInput( in );

        this.inputrcUrl = Urls.create(Configuration.getString(JLINE_INPUTRC,
                Urls.create(new File(Configuration.getUserHome(), INPUT_RC)).toExternalForm()));
        
        consoleKeys = new ConsoleKeys(appName, inputrcUrl);
    }

    public KeyMap getKeys() {
        return consoleKeys.getKeys();
    }

    void setInput(final InputStream in) throws IOException {
        this.escapeTimeout = Configuration.getLong(JLINE_ESC_TIMEOUT, 100);
        /*
         * This is gross and here is how to fix it. In getCurrentPosition()
         * and getCurrentAnsiRow(), the logic is disabled when running unit 
         * tests and the fact that it is a unit test is determined by knowing
         * if the original input stream was a ByteArrayInputStream. So, this
         * is our test to do this.  What SHOULD happen is that the unit
         * tests should pass in a terminal that is appropriately configured
         * such that whatever behavior they expect to happen (or not happen)
         * happens (or doesn't). 
         * 
         * So, TODO, get rid of this and fix the unit tests.
         */
        this.isUnitTestInput = in instanceof ByteArrayInputStream;
        boolean nonBlockingEnabled =
               escapeTimeout > 0L
            && terminal.isSupported()
            && in != null;
        
        /*
         * If we had a non-blocking thread already going, then shut it down
         * and start a new one.
         */
        if (this.in != null) {
            this.in.shutdown();
        }
        
        final InputStream wrapped = terminal.wrapInIfNeeded( in );
        
        this.in = new NonBlockingInputStream(wrapped, nonBlockingEnabled);
        this.reader = new InputStreamReader( this.in, encoding );
    }
    
    /**
     * Shuts the console reader down.  This method should be called when you
     * have completed using the reader as it shuts down and cleans up resources
     * that would otherwise be "leaked".
     */
    public void shutdown() {
        if (in != null) {
            in.shutdown();
        }
    }
    
    /**
     * Shuts down the ConsoleReader if the JVM attempts to clean it up.
     */
    @Override
    protected void finalize() throws Throwable {
        try {
            shutdown();
        }
        finally {
            super.finalize();
        }
    }

    public InputStream getInput() {
        return in;
    }

    public Writer getOutput() {
        return out;
    }

    public Terminal getTerminal() {
        return terminal;
    }

    public CursorBuffer getCursorBuffer() {
        return buf;
    }

    public void setExpandEvents(final boolean expand) {
        this.expandEvents = expand;
    }

    public boolean getExpandEvents() {
        return expandEvents;
    }

    /**
     * Set whether the console bell is enabled.
     *
     * @param enabled true if enabled; false otherwise
     * @since 2.7
     */
    public void setBellEnabled(boolean enabled) {
        this.bellEnabled = enabled;
    }

    /**
     * Get whether the console bell is enabled
     *
     * @return true if enabled; false otherwise
     * @since 2.7
     */
    public boolean getBellEnabled() {
        return bellEnabled;
    }
    
    /**
     * Sets the string that will be used to start a comment when the
     * insert-comment key is struck.
     * @param commentBegin The begin comment string.
     * @since 2.7
     */
    public void setCommentBegin(String commentBegin) {
        this.commentBegin = commentBegin;
    }
    
    /**
     * @return the string that will be used to start a comment when the
     * insert-comment key is struck.
     * @since 2.7
     */
    public String getCommentBegin() {
        String str = commentBegin;
        
        if (str == null) {
            str = consoleKeys.getVariable("comment-begin");
            if (str == null) {
                str = "#";
            }
        }
        return str;
    }

    public void setPrompt(final String prompt) {
        this.prompt = prompt;
        this.promptLen = ((prompt == null) ? 0 : stripAnsi(lastLine(prompt)).length());
    }

    public String getPrompt() {
        return prompt;
    }

    /**
     * Set the echo character. For example, to have "*" entered when a password is typed:
     * <p/>
     * <pre>
     * myConsoleReader.setEchoCharacter(new Character('*'));
     * </pre>
     * <p/>
     * Setting the character to
     * <p/>
     * <pre>
     * null
     * </pre>
     * <p/>
     * will restore normal character echoing. Setting the character to
     * <p/>
     * <pre>
     * new Character(0)
     * </pre>
     * <p/>
     * will cause nothing to be echoed.
     *
     * @param c the character to echo to the console in place of the typed character.
     */
    public void setEchoCharacter(final Character c) {
        this.echoCharacter = c;
    }

    /**
     * Returns the echo character.
     */
    public Character getEchoCharacter() {
        return echoCharacter;
    }

    /**
     * Erase the current line.
     *
     * @return false if we failed (e.g., the buffer was empty)
     */
    protected final boolean resetLine() throws IOException {
        if (buf.cursor == 0) {
            return false;
        }

        backspaceAll();

        return true;
    }

    int getCursorPosition() {
        // FIXME: does not handle anything but a line with a prompt absolute position
        return promptLen + buf.cursor;
    }

    /**
     * Returns the text after the last '\n'.
     * prompt is returned if no '\n' characters are present.
     * null is returned if prompt is null.
     */
    private String lastLine(String str) {
        if (str == null) return "";
        int last = str.lastIndexOf("\n");

        if (last >= 0) {
            return str.substring(last + 1, str.length());
        }

        return str;
    }

    private String stripAnsi(String str) {
        if (str == null) return "";
        try {
            ByteArrayOutputStream baos = new ByteArrayOutputStream();
            AnsiOutputStream aos = new AnsiOutputStream(baos);
            aos.write(str.getBytes());
            aos.flush();
            return baos.toString();
        } catch (IOException e) {
            return str;
        }
    }

    /**
     * Move the cursor position to the specified absolute index.
     */
    public final boolean setCursorPosition(final int position) throws IOException {
        if (position == buf.cursor) {
            return true;
        }
        
        return moveCursor(position - buf.cursor) != 0;
    }

    /**
     * Set the current buffer's content to the specified {@link String}. The
     * visual console will be modified to show the current buffer.
     *
     * @param buffer the new contents of the buffer.
     */
    private void setBuffer(final String buffer) throws IOException {
        // don't bother modifying it if it is unchanged
        if (buffer.equals(buf.buffer.toString())) {
            return;
        }

        // obtain the difference between the current buffer and the new one
        int sameIndex = 0;

        for (int i = 0, l1 = buffer.length(), l2 = buf.buffer.length(); (i < l1)
            && (i < l2); i++) {
            if (buffer.charAt(i) == buf.buffer.charAt(i)) {
                sameIndex++;
            }
            else {
                break;
            }
        }

        int diff = buf.cursor - sameIndex;
        if (diff < 0) { // we can't backspace here so try from the end of the buffer
            moveToEnd();
            diff = buf.buffer.length() - sameIndex;
        }

        backspace(diff); // go back for the differences
        killLine(); // clear to the end of the line
        buf.buffer.setLength(sameIndex); // the new length
        putString(buffer.substring(sameIndex)); // append the differences
    }

    private void setBuffer(final CharSequence buffer) throws IOException {
        setBuffer(String.valueOf(buffer));
    }

    /**
     * Output put the prompt + the current buffer
     */
    public final void drawLine() throws IOException {
        String prompt = getPrompt();
        if (prompt != null) {
            print(prompt);
        }

        print(buf.buffer.toString());

        if (buf.length() != buf.cursor) { // not at end of line
            back(buf.length() - buf.cursor - 1);
        }
        // force drawBuffer to check for weird wrap (after clear screen)
        drawBuffer();
    }

    /**
     * Clear the line and redraw it.
     */
    public final void redrawLine() throws IOException {
        print(RESET_LINE);
//        flush();
        drawLine();
    }

    /**
     * Clear the buffer and add its contents to the history.
     *
     * @return the former contents of the buffer.
     */
    final String finishBuffer() throws IOException { // FIXME: Package protected because used by tests
        String str = buf.buffer.toString();
        String historyLine = str;

        if (expandEvents) {
            str = expandEvents(str);
            historyLine = str.replaceAll("\\!", "\\\\!");
        }

        // we only add it to the history if the buffer is not empty
        // and if mask is null, since having a mask typically means
        // the string was a password. We clear the mask after this call
        if (str.length() > 0) {
            if (mask == null && isHistoryEnabled()) {
                history.add(historyLine);
            }
            else {
                mask = null;
            }
        }

        history.moveToEnd();

        buf.buffer.setLength(0);
        buf.cursor = 0;

        return str;
    }

    /**
     * Expand event designator such as !!, !#, !3, etc...
     * See http://www.gnu.org/software/bash/manual/html_node/Event-Designators.html
     */
    protected String expandEvents(String str) throws IOException {
        StringBuilder sb = new StringBuilder();
        boolean escaped = false;
        for (int i = 0; i < str.length(); i++) {
            char c = str.charAt(i);
            if (escaped) {
                sb.append(c);
                escaped = false;
                continue;
            } else if (c == '\\') {
                escaped = true;
                continue;
            } else {
                escaped = false;
            }
            switch (c) {
                case '!':
                    if (i + 1 < str.length()) {
                        c = str.charAt(++i);
                        boolean neg = false;
                        String rep = null;
                        int i1, idx;
                        switch (c) {
                            case '!':
                                if (history.size() == 0) {
                                    throw new IllegalArgumentException("!!: event not found");
                                }
                                rep = history.get(history.index() - 1).toString();
                                break;
                            case '#':
                                sb.append(sb.toString());
                                break;
                            case '?':
                                i1 = str.indexOf('?', i + 1);
                                if (i1 < 0) {
                                    i1 = str.length();
                                }
                                String sc = str.substring(i + 1, i1);
                                i = i1;
                                idx = searchBackwards(sc);
                                if (idx < 0) {
                                    throw new IllegalArgumentException("!?" + sc + ": event not found");
                                } else {
                                    rep = history.get(idx).toString();
                                }
                                break;
                            case ' ':
                            case '\t':
                                sb.append('!');
                                sb.append(c);
                                break;
                            case '-':
                                neg = true;
                                i++;
                                // fall through
                            case '0':
                            case '1':
                            case '2':
                            case '3':
                            case '4':
                            case '5':
                            case '6':
                            case '7':
                            case '8':
                            case '9':
                                i1 = i;
                                for (; i < str.length(); i++) {
                                    c = str.charAt(i);
                                    if (c < '0' || c > '9') {
                                        break;
                                    }
                                }
                                idx = 0;
                                try {
                                    idx = Integer.parseInt(str.substring(i1, i));
                                } catch (NumberFormatException e) {
                                    throw new IllegalArgumentException((neg ? "!-" : "!") + str.substring(i1, i) + ": event not found");
                                }
                                if (neg) {
                                    if (idx < history.size()) {
                                        rep = (history.get(history.index() - idx)).toString();
                                    } else {
                                        throw new IllegalArgumentException((neg ? "!-" : "!") + str.substring(i1, i) + ": event not found");
                                    }
                                } else {
                                    if (idx >= history.index() - history.size() && idx < history.index()) {
                                        rep = (history.get(idx)).toString();
                                    } else {
                                        throw new IllegalArgumentException((neg ? "!-" : "!") + str.substring(i1, i) + ": event not found");
                                    }
                                }
                                break;
                            default:
                                String ss = str.substring(i);
                                i = str.length();
                                idx = searchBackwards(ss, history.index(), true);
                                if (idx < 0) {
                                    throw new IllegalArgumentException("!" + ss + ": event not found");
                                } else {
                                    rep = history.get(idx).toString();
                                }
                                break;
                        }
                        if (rep != null) {
                            sb.append(rep);
                        }
                    } else {
                        sb.append(c);
                    }
                    break;
                case '^':
                    if (i == 0) {
                        int i1 = str.indexOf('^', i + 1);
                        int i2 = str.indexOf('^', i1 + 1);
                        if (i2 < 0) {
                            i2 = str.length();
                        }
                        if (i1 > 0 && i2 > 0) {
                            String s1 = str.substring(i + 1, i1);
                            String s2 = str.substring(i1 + 1, i2);
                            String s = history.get(history.index() - 1).toString().replace(s1, s2);
                            sb.append(s);
                            i = i2 + 1;
                            break;
                        }
                    }
                    sb.append(c);
                    break;
                default:
                    sb.append(c);
                    break;
            }
        }
        if (escaped) {
            sb.append('\\');
        }
        String result = sb.toString();
        if (!str.equals(result)) {
            print(result);
            println();
            flush();
        }
        return result;

    }

    /**
     * Write out the specified string to the buffer and the output stream.
     */
    public final void putString(final CharSequence str) throws IOException {
        buf.write(str);
        if (mask == null) {
            // no masking
            print(str);
        } else if (mask == NULL_MASK) {
            // don't print anything
        } else {
            print(mask, str.length());
        }
        drawBuffer();
    }

    /**
     * Redraw the rest of the buffer from the cursor onwards. This is necessary
     * for inserting text into the buffer.
     *
     * @param clear the number of characters to clear after the end of the buffer
     */
    private void drawBuffer(final int clear) throws IOException {
        // debug ("drawBuffer: " + clear);
        if (buf.cursor == buf.length() && clear == 0) {
        } else {
            char[] chars = buf.buffer.substring(buf.cursor).toCharArray();
            if (mask != null) {
                Arrays.fill(chars, mask);
            }
            if (terminal.hasWeirdWrap()) {
                // need to determine if wrapping will occur:
                int width = terminal.getWidth();
                int pos = getCursorPosition();
                for (int i = 0; i < chars.length; i++) {
                    print(chars[i]);
                    if ((pos + i + 1) % width == 0) {
                        print(32); // move cursor to next line by printing dummy space
                        print(13); // CR / not newline.
                    }
                }
            } else {
                print(chars);
            }
            clearAhead(clear, chars.length);
            if (terminal.isAnsiSupported()) {
                if (chars.length > 0) {
                    back(chars.length);
                }
            } else {
                back(chars.length);
            }
        }
        if (terminal.hasWeirdWrap()) {
            int width = terminal.getWidth();
            // best guess on whether the cursor is in that weird location...
            // Need to do this without calling ansi cursor location methods
            // otherwise it breaks paste of wrapped lines in xterm.
            if (getCursorPosition() > 0 && (getCursorPosition() % width == 0)
                    && buf.cursor == buf.length() && clear == 0) {
                // the following workaround is reverse-engineered from looking
                // at what bash sent to the terminal in the same situation
                print(32); // move cursor to next line by printing dummy space
                print(13); // CR / not newline.
            }
        }
    }

    /**
     * Redraw the rest of the buffer from the cursor onwards. This is necessary
     * for inserting text into the buffer.
     */
    private void drawBuffer() throws IOException {
        drawBuffer(0);
    }

    /**
     * Clear ahead the specified number of characters without moving the cursor.
     *
     * @param num the number of characters to clear
     * @param delta the difference between the internal cursor and the screen
     * cursor - if > 0, assume some stuff was printed and weird wrap has to be
     * checked
     */
    private void clearAhead(final int num, int delta) throws IOException {
        if (num == 0) {
            return;
        }

        if (terminal.isAnsiSupported()) {
            int width = terminal.getWidth();
            int screenCursorCol = getCursorPosition() + delta;
            // clear current line
            printAnsiSequence("K");
            // if cursor+num wraps, then we need to clear the line(s) below too
            int curCol = screenCursorCol % width;
            int endCol = (screenCursorCol + num - 1) % width;
            int lines = num / width;
            if (endCol < curCol) lines++;
            for (int i = 0; i < lines; i++) {
                printAnsiSequence("B");
                printAnsiSequence("2K");
            }
            for (int i = 0; i < lines; i++) {
                printAnsiSequence("A");
            }
            return;
        }

        // print blank extra characters
        print(' ', num);

        // we need to flush here so a "clever" console doesn't just ignore the redundancy
        // of a space followed by a backspace.
//        flush();

        // reset the visual cursor
        back(num);

//        flush();
    }

    /**
     * Move the visual cursor backwards without modifying the buffer cursor.
     */
    protected void back(final int num) throws IOException {
        if (num == 0) return;
        if (terminal.isAnsiSupported()) {
            int width = getTerminal().getWidth();
            int cursor = getCursorPosition();
            int realCursor = cursor + num;
            int realCol  = realCursor % width;
            int newCol = cursor % width;
            int moveup = num / width;
            int delta = realCol - newCol;
            if (delta < 0) moveup++;
            if (moveup > 0) {
                printAnsiSequence(moveup + "A");
            }
            printAnsiSequence((1 + newCol) + "G");
            return;
        }
        print(BACKSPACE, num);
//        flush();
    }

    /**
     * Flush the console output stream. This is important for printout out single characters (like a backspace or
     * keyboard) that we want the console to handle immediately.
     */
    public void flush() throws IOException {
        out.flush();
    }

    private int backspaceAll() throws IOException {
        return backspace(Integer.MAX_VALUE);
    }

    /**
     * Issue <em>num</em> backspaces.
     *
     * @return the number of characters backed up
     */
    private int backspace(final int num) throws IOException {
        if (buf.cursor == 0) {
            return 0;
        }

        int count = 0;

        int termwidth = getTerminal().getWidth();
        int lines = getCursorPosition() / termwidth;
        count = moveCursor(-1 * num) * -1;
        buf.buffer.delete(buf.cursor, buf.cursor + count);
        if (getCursorPosition() / termwidth != lines) {
            if (terminal.isAnsiSupported()) {
                // debug("doing backspace redraw: " + getCursorPosition() + " on " + termwidth + ": " + lines);
                printAnsiSequence("K");
                // if cursor+num wraps, then we need to clear the line(s) below too
                // last char printed is one pos less than cursor so we subtract
                // one
/*
                // TODO: fixme (does not work - test with reverse search with wrapping line and CTRL-E)
                int endCol = (getCursorPosition() + num - 1) % termwidth;
                int curCol = getCursorPosition() % termwidth;
                if (endCol < curCol) lines++;
                for (int i = 1; i < lines; i++) {
                    printAnsiSequence("B");
                    printAnsiSequence("2K");
                }
                for (int i = 1; i < lines; i++) {
                    printAnsiSequence("A");
                }
                return count;
*/
            }
        }
        drawBuffer(count);

        return count;
    }

    /**
     * Issue a backspace.
     *
     * @return true if successful
     */
    public boolean backspace() throws IOException {
        return backspace(1) == 1;
    }

    protected boolean moveToEnd() throws IOException {
        if (buf.cursor == buf.length()) {
            return true;
        }
        return moveCursor(buf.length() - buf.cursor) > 0;
    }

    /**
     * Delete the character at the current position and redraw the remainder of the buffer.
     */
    private boolean deleteCurrentCharacter() throws IOException {
        if (buf.length() == 0 || buf.cursor == buf.length()) {
            return false;
        }

        buf.buffer.deleteCharAt(buf.cursor);
        drawBuffer(1);
        return true;
    }
    
    /**
     * This method is calling while doing a delete-to ("d"), change-to ("c"),
     * or yank-to ("y") and it filters out only those movement operations
     * that are allowable during those operations. Any operation that isn't
     * allow drops you back into movement mode.
     * 
     * @param op The incoming operation to remap
     * @return The remaped operation
     */
    private Operation viDeleteChangeYankToRemap (Operation op) {
        switch (op) {
            case VI_EOF_MAYBE:
            case ABORT:
            case BACKWARD_CHAR:
            case FORWARD_CHAR:
            case END_OF_LINE:
            case VI_MATCH:
            case VI_BEGNNING_OF_LINE_OR_ARG_DIGIT:
            case VI_ARG_DIGIT:
            case VI_PREV_WORD:
            case VI_END_WORD:
            case VI_CHAR_SEARCH:
            case VI_NEXT_WORD:
            case VI_FIRST_PRINT:
            case VI_GOTO_MARK:
            case VI_COLUMN:
            case VI_DELETE_TO:
            case VI_YANK_TO:
            case VI_CHANGE_TO:
                return op;
                
            default:
                return Operation.VI_MOVEMENT_MODE;
        }
    }
    
    /**
     * Deletes the previous character from the cursor position
     * @param count number of times to do it.
     * @return true if it was done.
     * @throws IOException
     */
    private boolean viRubout(int count) throws IOException {
        boolean ok = true;
        for (int i = 0; ok && i < count; i++) {
            ok = backspace();
        }
        return ok;
    }
    
    /**
     * Deletes the character you are sitting on and sucks the rest of
     * the line in from the right.
     * @param count Number of times to perform the operation.
     * @return true if its works, false if it didn't
     * @throws IOException
     */
    private boolean viDelete(int count) throws IOException {
        boolean ok = true;
        for (int i = 0; ok && i < count; i++) {
            ok = deleteCurrentCharacter();
        }
        return ok;
    }
    
    /**
     * Switches the case of the current character from upper to lower
     * or lower to upper as necessary and advances the cursor one
     * position to the right.
     * @param count The number of times to repeat
     * @return true if it completed successfully, false if not all
     *   case changes could be completed.
     * @throws IOException
     */
    private boolean viChangeCase(int count) throws IOException {
        boolean ok = true;
        for (int i = 0; ok && i < count; i++) {
            
            ok = buf.cursor < buf.buffer.length ();
            if (ok) {
                char ch = buf.buffer.charAt(buf.cursor);
                if (Character.isUpperCase(ch)) {
                    ch = Character.toLowerCase(ch);
                }
                else if (Character.isLowerCase(ch)) {
                    ch = Character.toUpperCase(ch);
                }
                buf.buffer.setCharAt(buf.cursor, ch);
                drawBuffer(1);
                moveCursor(1);
            }
        }
        return ok;
    }
    
    /**
     * Implements the vi change character command (in move-mode "r" 
     * followed by the character to change to).
     * @param count Number of times to perform the action
     * @param c The character to change to
     * @return Whether or not there were problems encountered
     * @throws IOException
     */
    private boolean viChangeChar(int count, int c) throws IOException {
        // EOF, ESC, or CTRL-C aborts.
        if (c < 0 || c == '\033' || c == '\003') {
            return true;
        }
        
        boolean ok = true;
        for (int i = 0; ok && i < count; i++) {
            ok = buf.cursor < buf.buffer.length ();
            if (ok) {
                buf.buffer.setCharAt(buf.cursor, (char) c);
                drawBuffer(1);
                if (i < (count-1)) {
                    moveCursor(1);
                }
            }
        }
        return ok;
    }
    
    /**
     * This is a close facsimile of the actual vi previous word logic. In
     * actual vi words are determined by boundaries of identity characterse.
     * This logic is a bit more simple and simply looks at white space or
     * digits or characters.  It should be revised at some point.
     * 
     * @param count number of iterations
     * @return true if the move was successful, false otherwise
     * @throws IOException
     */
    private boolean viPreviousWord(int count) throws IOException {
        boolean ok = true;
        if (buf.cursor == 0) {
            return false;
        }
        
        int pos = buf.cursor - 1;
        for (int i = 0; pos > 0 && i < count; i++) {
            // If we are on white space, then move back.
            while (pos > 0 && isWhitespace(buf.buffer.charAt(pos))) {
                --pos;
            }
            
            while (pos > 0 && !isDelimiter(buf.buffer.charAt(pos-1))) {
                --pos;
            }
            
            if (pos > 0 && i < (count-1)) {
                --pos;
            }
        }
        setCursorPosition(pos);
        return ok;
    }
    
    /**
     * Performs the vi "delete-to" action, deleting characters between a given
     * span of the input line.
     * @param startPos The start position
     * @param endPos The end position.
     * @return true if it succeeded, false otherwise
     * @throws IOException
     */
    private boolean viDeleteTo(int startPos, int endPos) throws IOException {
        if (startPos == endPos) {
            return true;
        }
        
        if (endPos < startPos) {
            int tmp = endPos;
            endPos = startPos;
            startPos = tmp;
        }
        
        setCursorPosition(startPos);
        buf.cursor = startPos;
        buf.buffer.delete(startPos, endPos);
        drawBuffer(endPos - startPos);
        return true;
    }
    
    /**
     * Implement the "vi" yank-to operation.  This operation allows you
     * to yank the contents of the current line based upon a move operation,
     * for exaple "yw" yanks the current word, "3yw" yanks 3 words, etc.
     * 
     * @param startPos The starting position from which to yank
     * @param endPos The ending position to which to yank
     * @return true if the yank succeeded
     * @throws IOException
     */
    private boolean viYankTo(int startPos, int endPos) throws IOException {
        int cursorPos = startPos;
        
        if (endPos < startPos) {
            int tmp = endPos;
            endPos = startPos;
            startPos = tmp;
        }
        
        if (startPos == endPos) {
            yankBuffer = "";
            return true;
        }
        
        yankBuffer = buf.buffer.substring(startPos, endPos);
        
        /*
         * It was a movement command that moved the cursor to find the
         * end position, so put the cursor back where it started.
         */
        setCursorPosition(cursorPos);
        return true;
    }
    
    /**
     * Pasts the yank buffer to the right of the current cursor position
     * and moves the cursor to the end of the pasted region.
     * 
     * @param count Number of times to perform the operation.
     * @return true if it worked, false otherwise
     * @throws IOException
     */
    private boolean viPut(int count) throws IOException {
        if (yankBuffer.length () == 0) {
            return true;
        }
        if (buf.cursor < buf.buffer.length ()) {
            moveCursor(1);
        }
        for (int i = 0; i < count; i++) {
            putString(yankBuffer);
        }
        moveCursor(-1);
        return true;
    }
    
    /**
     * Searches forward of the current position for a character and moves
     * the cursor onto it.
     * @param count Number of times to repeat the process.
     * @param ch The character to search for
     * @return true if the char was found, false otherwise
     * @throws IOException
     */
    private boolean viCharSearch(int count, int invokeChar, int ch) throws IOException {
        if (ch < 0 || invokeChar < 0) {
            return false;
        }
        
        char    searchChar = (char)ch;
        boolean isForward;
        boolean stopBefore;
        
        /*
         * The character stuff turns out to be hairy. Here is how it works:
         *   f - search forward for ch
         *   F - search backward for ch
         *   t - search forward for ch, but stop just before the match
         *   T - search backward for ch, but stop just after the match
         *   ; - After [fFtT;], repeat the last search, after ',' reverse it
         *   , - After [fFtT;], reverse the last search, after ',' repeat it
         */
        if (invokeChar == ';' || invokeChar == ',') {
            // No recent search done? Then bail
            if (charSearchChar == 0) {
                return false;
            }

            // Reverse direction if switching between ',' and ';'
            if (charSearchLastInvokeChar == ';' || charSearchLastInvokeChar == ',') {
                if (charSearchLastInvokeChar != invokeChar) {
                    charSearchFirstInvokeChar = switchCase(charSearchFirstInvokeChar);
                }
            }
            else {
                if (invokeChar == ',') {
                    charSearchFirstInvokeChar = switchCase(charSearchFirstInvokeChar);
                }
            }
            
            searchChar = charSearchChar;
        }
        else {
            charSearchChar            = searchChar;
            charSearchFirstInvokeChar = (char) invokeChar;
        }
            
        charSearchLastInvokeChar = (char)invokeChar;
        
        isForward = Character.isLowerCase(charSearchFirstInvokeChar);
        stopBefore = (Character.toLowerCase(charSearchFirstInvokeChar) == 't');
        
        boolean ok = false;
        
        if (isForward) {
            while (count-- > 0) {
                int pos = buf.cursor + 1;
                while (pos < buf.buffer.length()) {
                    if (buf.buffer.charAt(pos) == (char) searchChar) {
                        setCursorPosition(pos);
                        ok = true;
                        break;
                    }
                    ++pos;
                }
            }
            
            if (ok) {
                if (stopBefore)
                    moveCursor(-1);
                
                /*
                 * When in yank-to, move-to, del-to state we actually want to
                 * go to the character after the one we landed on to make sure
                 * that the character we ended up on is included in the 
                 * operation
                 */
                if (isInViMoveOperationState()) {
                    moveCursor(1);
                }
            }
        }
        else {
            while (count-- > 0) {
                int pos = buf.cursor - 1;
                while (pos >= 0) {
                    if (buf.buffer.charAt(pos) == (char) searchChar) {
                        setCursorPosition(pos);
                        ok = true;
                        break;
                    }
                    --pos;
                }
            }
            
            if (ok && stopBefore)
                moveCursor(1);
        }
        
        return ok;
    }
    
    private char switchCase(char ch) {
        if (Character.isUpperCase(ch)) {
            return Character.toLowerCase(ch);
        }
        return Character.toUpperCase(ch);
    }
    
    /**
     * @return true if line reader is in the middle of doing a change-to
     *   delete-to or yank-to.
     */
    private final boolean isInViMoveOperationState() {
        return state == State.VI_CHANGE_TO 
            || state == State.VI_DELETE_TO
            || state == State.VI_YANK_TO;
    }
    
    /**
     * This is a close facsimile of the actual vi next word logic. 
     * As with viPreviousWord() this probably needs to be improved 
     * at some point.
     * 
     * @param count number of iterations
     * @return true if the move was successful, false otherwise
     * @throws IOException
     */
    private boolean viNextWord(int count) throws IOException {
        int pos = buf.cursor;
        int end = buf.buffer.length();
        
        for (int i = 0; pos < end && i < count; i++) {
            // Skip over letter/digits
            while (pos < end && !isDelimiter(buf.buffer.charAt(pos))) {
                ++pos;
            }
            
            /*
             * Don't you love special cases? During delete-to and yank-to
             * operations the word movement is normal. However, during a 
             * change-to, the trailing spaces behind the last word are
             * left in tact.
             */
            if (i < (count-1) || !(state == State.VI_CHANGE_TO)) {
                while (pos < end && isDelimiter(buf.buffer.charAt(pos))) {
                    ++pos;
                }
            }
        }
        
        setCursorPosition(pos);
        return true;
    }
    
    /**
     * Implements a close facsimile of the vi end-of-word movement.
     * If the character is on white space, it takes you to the end
     * of the next word.  If it is on the last character of a word
     * it takes you to the next of the next word.  Any other character
     * of a word, takes you to the end of the current word.
     * 
     * @param count Number of times to repeat the action
     * @return true if it worked.
     * @throws IOException
     */
    private boolean viEndWord(int count) throws IOException {
        int pos = buf.cursor;
        int end = buf.buffer.length();
        
        for (int i = 0; pos < end && i < count; i++) {
            if (pos < (end-1) 
                    && !isDelimiter(buf.buffer.charAt(pos))
                    && isDelimiter(buf.buffer.charAt (pos+1))) {
                ++pos;
            }
            
            // If we are on white space, then move back.
            while (pos < end && isDelimiter(buf.buffer.charAt(pos))) {
                ++pos;
            }
            
            while (pos < (end-1) && !isDelimiter(buf.buffer.charAt(pos+1))) {
                ++pos;
            }
        }
        setCursorPosition(pos);
        return true;
    }
    
    private boolean previousWord() throws IOException {
        while (isDelimiter(buf.current()) && (moveCursor(-1) != 0)) {
            // nothing
        }

        while (!isDelimiter(buf.current()) && (moveCursor(-1) != 0)) {
            // nothing
        }

        return true;
    }

    private boolean nextWord() throws IOException {
        while (isDelimiter(buf.nextChar()) && (moveCursor(1) != 0)) {
            // nothing
        }

        while (!isDelimiter(buf.nextChar()) && (moveCursor(1) != 0)) {
            // nothing
        }

        return true;
    }
    
    /**
     * Deletes to the beginning of the word that the cursor is sitting on.  
     * If the cursor is on white-space, it deletes that and to the beginning
     * of the word before it.  If the user is not on a word or whitespace
     * it deletes up to the end of the previous word.
     * 
     * @param count Number of times to perform the operation
     * @return true if it worked, false if you tried to delete too many words
     * @throws IOException
     */
    private boolean unixWordRubout(int count) throws IOException {
        for (; count > 0; --count) {
            if (buf.cursor == 0)
                return false;
            
            while (isWhitespace(buf.current()) && backspace()) {
                // nothing
            }
            while (!isWhitespace(buf.current()) && backspace()) {
                // nothing
            }
        }
        
        return true;
    }
    
    private String insertComment(boolean isViMode) throws IOException {
        String comment = this.getCommentBegin ();
        setCursorPosition(0);
        putString(comment);
        if (isViMode) {
            consoleKeys.setKeyMap(KeyMap.VI_INSERT);
        }
        return accept();
    }
    
    /**
     * Similar to putString() but allows the string to be repeated a specific
     * number of times, allowing easy support of vi digit arguments to a given
     * command. The string is placed as the current cursor position.
     * 
     * @param count The count of times to insert the string.
     * @param str The string to insert
     * @return true if the operation is a success, false otherwise
     * @throws IOException
     */
    private boolean insert(int count, final CharSequence str) throws IOException {
        for (int i = 0; i < count; i++) {
            buf.write(str);
            if (mask == null) {
                // no masking
                print(str);
            } else if (mask == NULL_MASK) {
                // don't print anything
            } else {
                print(mask, str.length());
            }
        }
        drawBuffer();
        return true;
    }
    
    /**
     * Implements vi search ("/" or "?").
     * @throws IOException
     */
    private int viSearch(char searchChar) throws IOException {
        boolean isForward = (searchChar == '/');
        
        /*
         * This is a little gross, I'm sure there is a more appropriate way
         * of saving and restoring state.
         */
        CursorBuffer origBuffer = buf.copy();
        
        // Clear the contents of the current line and
        setCursorPosition (0);
        killLine();
        
        // Our new "prompt" is the character that got us into search mode.
        putString(Character.toString(searchChar));
        flush();
        
        boolean isAborted = false;
        boolean isComplete = false;
        
        /*
         * Readline doesn't seem to do any special character map handling
         * here, so I think we are safe.
         */
        int ch = -1;
        while (!isAborted && !isComplete && (ch = readCharacter()) != -1) {
            switch (ch) {
                case '\033':  // ESC
                    /*
                     * The ESC behavior doesn't appear to be readline behavior,
                     * but it is a little tweak of my own. I like it.
                     */
                    isAborted = true;
                    break;
                case '\010':  // Backspace
                case '\177':  // Delete
                    backspace();
                    /*
                     * Backspacing through the "prompt" aborts the search.
                     */
                    if (buf.cursor == 0) {
                        isAborted = true;
                    }
                    break;
                case '\012': // Enter
                    isComplete = true;
                    break;
                default:
                    putString(Character.toString((char) ch));
            }
            
            flush();
        }

        // If we aborted, then put ourself at the end of the original buffer.
        if (ch == -1 || isAborted) {
            setCursorPosition(0);
            killLine();
            putString(origBuffer.buffer);
            setCursorPosition(origBuffer.cursor);
            return -1;
        }
        
        /*
         * The first character of the buffer was the search character itself
         * so we discard it.
         */
        String searchTerm = buf.buffer.substring(1);
        int idx = -1;
        
        /*
         * The semantics of the history thing is gross when you want to 
         * explicitly iterate over entries (without an iterator) as size()
         * returns the actual number of entries in the list but get()
         * doesn't work the way you think.
         */
        int end   = history.index();
        int start = (end <= history.size()) ? 0 : end - history.size();
        
        if (isForward) {
            for (int i = start; i < end; i++) {
                if (history.get(i).toString().contains(searchTerm)) {
                    idx = i;
                    break;
                }
            }
        }
        else {
            for (int i = end-1; i >= start; i--) {
                if (history.get(i).toString().contains(searchTerm)) {
                    idx = i;
                    break;
                }
            }
        }
        
        /*
         * No match? Then restore what we were working on, but make sure
         * the cursor is at the beginning of the line.
         */
        if (idx == -1) {
            setCursorPosition(0);
            killLine();
            putString(origBuffer.buffer);
            setCursorPosition(0);
            return -1;
        }
        
        /*
         * Show the match.
         */
        setCursorPosition(0);
        killLine();
        putString(history.get(idx));
        setCursorPosition(0);
        flush();
        
        /*
         * While searching really only the "n" and "N" keys are interpreted
         * as movement, any other key is treated as if you are editing the 
         * line with it, so we return it back up to the caller for interpretation.
         */
        isComplete = false;
        while (!isComplete && (ch = readCharacter()) != -1) {
            boolean forward = isForward;
            switch (ch) {
                case 'p': case 'P':
                    forward = !isForward;
                    // Fallthru
                case 'n': case 'N':
                    boolean isMatch = false;
                    if (forward) {
                        for (int i = idx+1; !isMatch && i < end; i++) {
                            if (history.get(i).toString().contains(searchTerm)) {
                                idx = i;
                                isMatch = true;
                            }
                        }
                    }
                    else {
                        for (int i = idx - 1; !isMatch && i >= start; i--) {
                            if (history.get(i).toString().contains(searchTerm)) {
                                idx = i;
                                isMatch = true;
                            }
                        }
                    }
                    if (isMatch) {
                        setCursorPosition(0);
                        killLine();
                        putString(history.get(idx));
                        setCursorPosition(0);
                    }
                    break;
                default:
                    isComplete = true;
            }
            flush();
        }
        
        /* 
         * Complete?
         */
        return ch;
    }
    
    /**
     * Implements vi style bracket matching ("%" command). The matching
     * bracket for the current bracket type that you are sitting on is matched.
     * The logic works like so:
     * @return true if it worked, false if the cursor was not on a bracket 
     *   character or if there was no matching bracket.
     * @throws IOException
     */
    private boolean viMatch() throws IOException {
        int pos        = buf.cursor;
        
        if (pos == buf.length()) {
            return false;
        }
        
        int type       = getBracketType(buf.buffer.charAt (pos));
        int move       = (type < 0) ? -1 : 1;
        int count      = 1;
        
        if (type == 0)
            return false;
        
        while (count > 0) {
            pos += move;

            // Fell off the start or end.
            if (pos < 0 || pos >= buf.buffer.length ()) {
                return false;
            }
            
            int curType = getBracketType(buf.buffer.charAt (pos));
            if (curType == type) {
                ++count;
            }
            else if (curType == -type) {
                --count;
            }
        }
        
        /*
         * Slight adjustment for delete-to, yank-to, change-to to ensure
         * that the matching paren is consumed
         */
        if (move > 0 && isInViMoveOperationState())
            ++pos;
        
        setCursorPosition(pos);
        return true;
    }
    
    /**
     * Given a character determines what type of bracket it is (paren,
     * square, curly, or none).
     * @param ch The character to check
     * @return 1 is square, 2 curly, 3 parent, or zero for none.  The value
     *   will be negated if it is the closing form of the bracket.
     */
    private int getBracketType (char ch) {
        switch (ch) {
            case '[': return  1;
            case ']': return -1;
            case '{': return  2;
            case '}': return -2;
            case '(': return  3;
            case ')': return -3;
            default:
                return 0;
        }
    }

    private boolean deletePreviousWord() throws IOException {
        while (isDelimiter(buf.current()) && backspace()) {
            // nothing
        }

        while (!isDelimiter(buf.current()) && backspace()) {
            // nothing
        }

        return true;
    }

    private boolean deleteNextWord() throws IOException {
        while (isDelimiter(buf.nextChar()) && delete()) {

        }

        while (!isDelimiter(buf.nextChar()) && delete()) {
            // nothing
        }

        return true;
    }

    private boolean capitalizeWord() throws IOException {
        boolean first = true;
        int i = 1;
        char c;
        while (buf.cursor + i  - 1< buf.length() && !isDelimiter((c = buf.buffer.charAt(buf.cursor + i - 1)))) {
            buf.buffer.setCharAt(buf.cursor + i - 1, first ? Character.toUpperCase(c) : Character.toLowerCase(c));
            first = false;
            i++;
        }
        drawBuffer();
        moveCursor(i - 1);
        return true;
    }

    private boolean upCaseWord() throws IOException {
        int i = 1;
        char c;
        while (buf.cursor + i - 1 < buf.length() && !isDelimiter((c = buf.buffer.charAt(buf.cursor + i - 1)))) {
            buf.buffer.setCharAt(buf.cursor + i - 1, Character.toUpperCase(c));
            i++;
        }
        drawBuffer();
        moveCursor(i - 1);
        return true;
    }

    private boolean downCaseWord() throws IOException {
        int i = 1;
        char c;
        while (buf.cursor + i - 1 < buf.length() && !isDelimiter((c = buf.buffer.charAt(buf.cursor + i - 1)))) {
            buf.buffer.setCharAt(buf.cursor + i - 1, Character.toLowerCase(c));
            i++;
        }
        drawBuffer();
        moveCursor(i - 1);
        return true;
    }
    
    /**
     * Performs character transpose. The character prior to the cursor and the
     * character under the cursor are swapped and the cursor is advanced one
     * character unless you are already at the end of the line.
     * 
     * @param count The number of times to perform the transpose
     * @return true if the operation succeeded, false otherwise (e.g. transpose
     *   cannot happen at the beginning of the line).
     * @throws IOException
     */
    private boolean transposeChars(int count) throws IOException {
        for (; count > 0; --count) {
            if (buf.cursor == 0 || buf.cursor == buf.buffer.length()) {
                return false;
            }
            
            int first  = buf.cursor-1;
            int second = buf.cursor;
            
            char tmp = buf.buffer.charAt (first);
            buf.buffer.setCharAt(first, buf.buffer.charAt(second));
            buf.buffer.setCharAt(second, tmp);

            // This could be done more efficiently by only re-drawing at the end.
            moveInternal(-1);
            drawBuffer();
            moveInternal(2);
        }
        
        return true;
    }
    
    public boolean isKeyMap(String name) {
        // Current keymap.
        KeyMap map = consoleKeys.getKeys();
        KeyMap mapByName = consoleKeys.getKeyMaps().get(name);
        
        if (mapByName == null)
            return false;
        
        /*
         * This may not be safe to do, but there doesn't appear to be a
         * clean way to find this information out.
         */
        return map == mapByName;
    }
    
    
    /**
     * The equivalent of hitting &lt;RET&gt;.  The line is considered 
     * complete and is returned.
     * 
     * @return The completed line of text.
     * @throws IOException
     */
    public String accept() throws IOException {
        moveToEnd();
        println(); // output newline
        flush();
        return finishBuffer();
    }

    /**
     * Move the cursor <i>where</i> characters.
     *
     * @param num   If less than 0, move abs(<i>where</i>) to the left, otherwise move <i>where</i> to the right.
     * @return      The number of spaces we moved
     */
    public int moveCursor(final int num) throws IOException {
        int where = num;

        if ((buf.cursor == 0) && (where <= 0)) {
            return 0;
        }

        if ((buf.cursor == buf.buffer.length()) && (where >= 0)) {
            return 0;
        }

        if ((buf.cursor + where) < 0) {
            where = -buf.cursor;
        }
        else if ((buf.cursor + where) > buf.buffer.length()) {
            where = buf.buffer.length() - buf.cursor;
        }

        moveInternal(where);

        return where;
    }

    /**
     * Move the cursor <i>where</i> characters, without checking the current buffer.
     *
     * @param where the number of characters to move to the right or left.
     */
    private void moveInternal(final int where) throws IOException {
        // debug ("move cursor " + where + " ("
        // + buf.cursor + " => " + (buf.cursor + where) + ")");
        buf.cursor += where;

        if (terminal.isAnsiSupported()) {
            if (where < 0) {
                back(Math.abs(where));
            } else {
                int width = getTerminal().getWidth();
                int cursor = getCursorPosition();
                int oldLine = (cursor - where) / width;
                int newLine = cursor / width;
                if (newLine > oldLine) {
                    printAnsiSequence((newLine - oldLine) + "B");
                }
                printAnsiSequence(1 +(cursor % width) + "G");
            }
//            flush();
            return;
        }

        char c;

        if (where < 0) {
            int len = 0;
            for (int i = buf.cursor; i < buf.cursor - where; i++) {
                if (buf.buffer.charAt(i) == '\t') {
                    len += TAB_WIDTH;
                }
                else {
                    len++;
                }
            }

            char chars[] = new char[len];
            Arrays.fill(chars, BACKSPACE);
            out.write(chars);

            return;
        }
        else if (buf.cursor == 0) {
            return;
        }
        else if (mask != null) {
            c = mask;
        }
        else {
            print(buf.buffer.substring(buf.cursor - where, buf.cursor).toCharArray());
            return;
        }

        // null character mask: don't output anything
        if (mask == NULL_MASK) {
            return;
        }

        print(c, Math.abs(where));
    }

    // FIXME: replace() is not used

    public final boolean replace(final int num, final String replacement) {
        buf.buffer.replace(buf.cursor - num, buf.cursor, replacement);
        try {
            moveCursor(-num);
            drawBuffer(Math.max(0, num - replacement.length()));
            moveCursor(replacement.length());
        }
        catch (IOException e) {
            e.printStackTrace();
            return false;
        }
        return true;
    }

    /**
     * Read a character from the console.
     *
     * @return the character, or -1 if an EOF is received.
     */
    public final int readCharacter() throws IOException {
        int c = reader.read();
        if (c >= 0) {
            Log.trace("Keystroke: ", c);
            // clear any echo characters
            clearEcho(c);
        }
        return c;
    }

    /**
     * Clear the echoed characters for the specified character code.
     */
    private int clearEcho(final int c) throws IOException {
        // if the terminal is not echoing, then ignore
        if (!terminal.isEchoEnabled()) {
            return 0;
        }

        // otherwise, clear
        int num = countEchoCharacters(c);
        back(num);
        drawBuffer(num);

        return num;
    }

    private int countEchoCharacters(final int c) {
        // tabs as special: we need to determine the number of spaces
        // to cancel based on what out current cursor position is
        if (c == 9) {
            int tabStop = 8; // will this ever be different?
            int position = getCursorPosition();

            return tabStop - (position % tabStop);
        }

        return getPrintableCharacters(c).length();
    }

    /**
     * Return the number of characters that will be printed when the specified
     * character is echoed to the screen
     *
     * Adapted from cat by Torbjorn Granlund, as repeated in stty by David MacKenzie.
     */
    private StringBuilder getPrintableCharacters(final int ch) {
        StringBuilder sbuff = new StringBuilder();

        if (ch >= 32) {
            if (ch < 127) {
                sbuff.append(ch);
            }
            else if (ch == 127) {
                sbuff.append('^');
                sbuff.append('?');
            }
            else {
                sbuff.append('M');
                sbuff.append('-');

                if (ch >= (128 + 32)) {
                    if (ch < (128 + 127)) {
                        sbuff.append((char) (ch - 128));
                    }
                    else {
                        sbuff.append('^');
                        sbuff.append('?');
                    }
                }
                else {
                    sbuff.append('^');
                    sbuff.append((char) (ch - 128 + 64));
                }
            }
        }
        else {
            sbuff.append('^');
            sbuff.append((char) (ch + 64));
        }

        return sbuff;
    }

    public final int readCharacter(final char... allowed) throws IOException {
        // if we restrict to a limited set and the current character is not in the set, then try again.
        char c;

        Arrays.sort(allowed); // always need to sort before binarySearch

        while (Arrays.binarySearch(allowed, c = (char) readCharacter()) < 0) {
            // nothing
        }

        return c;
    }

    //
    // Key Bindings
    //

    public static final String JLINE_COMPLETION_THRESHOLD = "jline.completion.threshold";

    //
    // Line Reading
    //

    /**
     * Read the next line and return the contents of the buffer.
     */
    public String readLine() throws IOException {
        return readLine((String) null);
    }

    /**
     * Read the next line with the specified character mask. If null, then
     * characters will be echoed. If 0, then no characters will be echoed.
     */
    public String readLine(final Character mask) throws IOException {
        return readLine(null, mask);
    }

    public String readLine(final String prompt) throws IOException {
        return readLine(prompt, null);
    }
    
    /**
     * Sets the current keymap by name. Supported keymaps are "emacs", 
     * "vi-insert", "vi-move".
     * @param name The name of the keymap to switch to
     * @return true if the keymap was set, or false if the keymap is
     *    not recognized.
     */
    public boolean setKeyMap(String name) {
        return consoleKeys.setKeyMap(name);
    }
    
    /**
     * Returns the name of the current key mapping.
     * @return the name of the key mapping. This will be the canonical name
     *   of the current mode of the key map and may not reflect the name that
     *   was used with {@link #setKeyMap(String)}.
     */
    public String getKeyMap() {
        return consoleKeys.getKeys().getName();
    }
    
    /**
     * Read a line from the <i>in</i> {@link InputStream}, and return the line
     * (without any trailing newlines).
     *
     * @param prompt    The prompt to issue to the console, may be null.
     * @return          A line that is read from the terminal, or null if there was null input (e.g., <i>CTRL-D</i>
     *                  was pressed).
     */
    public String readLine(String prompt, final Character mask) throws IOException {
        // prompt may be null
        // mask may be null
        
        /*
         * This is the accumulator for VI-mode repeat count. That is, while in
         * move mode, if you type 30x it will delete 30 characters. This is
         * where the "30" is accumulated until the command is struck.
         */
        int repeatCount = 0;
        
        // FIXME: This blows, each call to readLine will reset the console's state which doesn't seem very nice.
        this.mask = mask;
        if (prompt != null) {
            setPrompt(prompt);
        }
        else {
            prompt = getPrompt();
        }

        try {
            if (!terminal.isSupported()) {
                beforeReadLine(prompt, mask);
            }

            if (prompt != null && prompt.length() > 0) {
                out.write(prompt);
                out.flush();
            }

            // if the terminal is unsupported, just use plain-java reading
            if (!terminal.isSupported()) {
                return readLineSimple();
            }

            String originalPrompt = this.prompt;

            state = State.NORMAL;
            
            boolean success = true;

            StringBuilder sb = new StringBuilder();
            Stack<Character> pushBackChar = new Stack<Character>();
            while (true) {
                int c = pushBackChar.isEmpty() ? readCharacter() : pushBackChar.pop ();
                if (c == -1) {
                    return null;
                }
                sb.append( (char) c );
                
                if (recording) {
                    macro += (char) c;
                }
                
                Object o = getKeys().getBound( sb );
                if (o == Operation.DO_LOWERCASE_VERSION) {
                    sb.setLength( sb.length() - 1);
                    sb.append( Character.toLowerCase( (char) c ));
                    o = getKeys().getBound( sb );
                }
                
                /*
                 * A KeyMap indicates that the key that was struck has a 
                 * number of keys that can follow it as indicated in the
                 * map. This is used primarily for Emacs style ESC-META-x
                 * lookups. Since more keys must follow, go back to waiting 
                 * for the next key.
                 */
                if ( o instanceof KeyMap ) {
                    /*
                     * The ESC key (#27) is special in that it is ambiguous until
                     * you know what is coming next.  The ESC could be a literal
                     * escape, like the user entering vi-move mode, or it could
                     * be part of a terminal control sequence.  The following
                     * logic attempts to disambiguate things in the same 
                     * fashion as regular vi or readline.  
                     * 
                     * When ESC is encountered and there is no other pending
                     * character in the pushback queue, then attempt to peek
                     * into the input stream (if the feature is enabled) for
                     * 150ms. If nothing else is coming, then assume it is
                     * not a terminal control sequence, but a raw escape.
                     */
                    if (c == 27
                            && pushBackChar.isEmpty()
                            && in.isNonBlockingEnabled()
                            && in.peek(escapeTimeout) == -2) {
                        o = ((KeyMap) o).getAnotherKey();
                        if (o == null || o instanceof KeyMap) {
                            continue;
                        }
                        sb.setLength(0);
                    }
                    else {
                        continue;
                    }
                }
                
                /*
                 * If we didn't find a binding for the key and there is
                 * more than one character accumulated then start checking
                 * the largest span of characters from the beginning to
                 * see if there is a binding for them. 
                 * 
                 * For example if our buffer has ESC,CTRL-M,C the getBound() 
                 * called previously indicated that there is no binding for 
                 * this sequence, so this then checks ESC,CTRL-M, and failing
                 * that, just ESC. Each keystroke that is pealed off the end
                 * during these tests is stuffed onto the pushback buffer so
                 * they won't be lost. 
                 * 
                 * If there is no binding found, then we go back to waiting for
                 * input.
                 */
                while ( o == null && sb.length() > 0 ) {
                    c = sb.charAt( sb.length() - 1 );
                    sb.setLength( sb.length() - 1 );
                    Object o2 = getKeys().getBound( sb );
                    if ( o2 instanceof KeyMap ) {
                        o = ((KeyMap) o2).getAnotherKey();
                        if ( o == null ) {
                            continue;
                        } else {
                            pushBackChar.push( (char) c );
                        }
                    }
                }
                
                if ( o == null ) {
                    continue;
                }
                Log.trace("Binding: ", o);


                // Handle macros
                if (o instanceof String) {
                    String macro = (String) o;
                    for (int i = 0; i < macro.length(); i++) {
                        pushBackChar.push(macro.charAt(macro.length() - 1 - i));
                    }
                    sb.setLength( 0 );
                    continue;
                }

                // Handle custom callbacks
                if (o instanceof ActionListener) {
                    ((ActionListener) o).actionPerformed(null);
                    sb.setLength( 0 );
                    continue;
                }

                // Search mode.
                //
                // Note that we have to do this first, because if there is a command
                // not linked to a search command, we leave the search mode and fall
                // through to the normal state.
                if (state == State.SEARCH) {
                    int cursorDest = -1;
                    switch ( ((Operation) o )) {
                        case ABORT:
                            state = State.NORMAL;
                            break;

                        case REVERSE_SEARCH_HISTORY:
                            if (searchTerm.length() == 0) {
                                searchTerm.append(previousSearchTerm);
                            }

                            if (searchIndex == -1) {
                                searchIndex = searchBackwards(searchTerm.toString());
                            } else {
                                searchIndex = searchBackwards(searchTerm.toString(), searchIndex);
                            }
                            break;

                        case BACKWARD_DELETE_CHAR:
                            if (searchTerm.length() > 0) {
                                searchTerm.deleteCharAt(searchTerm.length() - 1);
                                searchIndex = searchBackwards(searchTerm.toString());
                            }
                            break;

                        case SELF_INSERT:
                            searchTerm.appendCodePoint(c);
                            searchIndex = searchBackwards(searchTerm.toString());
                            break;

                        default:
                            // Set buffer and cursor position to the found string.
                            if (searchIndex != -1) {
                                history.moveTo(searchIndex);
                                // set cursor position to the found string
                                cursorDest = history.current().toString().indexOf(searchTerm.toString());
                            }
                            state = State.NORMAL;
                            break;
                    }

                    // if we're still in search mode, print the search status
                    if (state == State.SEARCH) {
                        if (searchTerm.length() == 0) {
                            printSearchStatus("", "");
                            searchIndex = -1;
                        } else {
                            if (searchIndex == -1) {
                                beep();
                            } else {
                                printSearchStatus(searchTerm.toString(), history.get(searchIndex).toString());
                            }
                        }
                    }
                    // otherwise, restore the line
                    else {
                        restoreLine(originalPrompt, cursorDest);
                    }
                }
                if (state != State.SEARCH) {
                    /*
                     * If this is still false at the end of the switch, then
                     * we reset our repeatCount to 0.
                     */
                    boolean isArgDigit = false;
                    
                    /*
                     * Every command that can be repeated a specified number
                     * of times, needs to know how many times to repeat, so
                     * we figure that out here.
                     */
                    int count = (repeatCount == 0) ? 1 : repeatCount;
                    
                    /*
                     * Default success to true. You only need to explicitly
                     * set it if something goes wrong.
                     */
                    success = true;
                    
                    if (o instanceof Operation) {
                        Operation op = (Operation)o;
                        
                        /*
                         * Current location of the cursor (prior to the operation).
                         * These are used by vi *-to operation (e.g. delete-to)
                         * so we know where we came from.
                         */
                        int     cursorStart = buf.cursor;
                        State   origState   = state;
                        
                        /*
                         * If we are on a "vi" movement based operation, then we
                         * need to restrict the sets of inputs pretty heavily.
                         */
                        if (state == State.VI_CHANGE_TO 
                            || state == State.VI_YANK_TO
                            || state == State.VI_DELETE_TO) {
                            
                            op = viDeleteChangeYankToRemap(op);
                        }
                        
                        switch ( op ) {
                            case COMPLETE: // tab
                                success = complete();
                                break;

                            case POSSIBLE_COMPLETIONS:
                                printCompletionCandidates();
                                break;

                            case BEGINNING_OF_LINE:
                                success = setCursorPosition(0);
                                break;

                            case KILL_LINE: // CTRL-K
                                success = killLine();
                                break;

                            case KILL_WHOLE_LINE:
                                success = setCursorPosition(0) && killLine();
                                break;

                            case CLEAR_SCREEN: // CTRL-L
                                success = clearScreen();
                                break;

                            case OVERWRITE_MODE:
                                buf.setOverTyping(!buf.isOverTyping());
                                break;

                            case SELF_INSERT:
                                putString(sb);
                                break;

                            case ACCEPT_LINE:
                                return accept();
                                
                            /*
                             * VI_MOVE_ACCEPT_LINE is the result of an ENTER
                             * while in move mode. This is the same as a normal
                             * ACCEPT_LINE, except that we need to enter
                             * insert mode as well.
                             */
                            case VI_MOVE_ACCEPT_LINE:
                                consoleKeys.setKeyMap(KeyMap.VI_INSERT);
                                return accept();

                            case BACKWARD_WORD:
                                success = previousWord();
                                break;

                            case FORWARD_WORD:
                                success = nextWord();
                                break;

                            case PREVIOUS_HISTORY:
                                success = moveHistory(false);
                                break;
                                
                            /*
                             * According to bash/readline move through history
                             * in "vi" mode will move the cursor to the
                             * start of the line. If there is no previous
                             * history, then the cursor doesn't move.
                             */
                            case VI_PREVIOUS_HISTORY:
                                success = moveHistory(false, count)
                                    && setCursorPosition(0);
                                break;

                            case NEXT_HISTORY:
                                success = moveHistory(true);
                                break;
                                
                            /*
                             * According to bash/readline move through history
                             * in "vi" mode will move the cursor to the
                             * start of the line. If there is no next history,
                             * then the cursor doesn't move.
                             */
                            case VI_NEXT_HISTORY:
                                success = moveHistory(true, count)
                                    && setCursorPosition(0);
                                break;

                            case BACKWARD_DELETE_CHAR: // backspace
                                success = backspace();
                                break;

                            case EXIT_OR_DELETE_CHAR:
                                if (buf.buffer.length() == 0) {
                                    return null;
                                }
                                success = deleteCurrentCharacter();
                                break;

                            case DELETE_CHAR: // delete
                                success = deleteCurrentCharacter();
                                break;

                            case BACKWARD_CHAR:
                                success = moveCursor(-(count)) != 0;
                                break;

                            case FORWARD_CHAR:
                                success = moveCursor(count) != 0;
                                break;

                            case UNIX_LINE_DISCARD:
                                success = resetLine();
                                break;

                            case UNIX_WORD_RUBOUT:
                                success = unixWordRubout(count);
                                break;
                                
                            case BACKWARD_KILL_WORD:
                                success = deletePreviousWord();
                                break;
                            case KILL_WORD:
                                success = deleteNextWord();
                                break;
                            case BEGINNING_OF_HISTORY:
                                success = history.moveToFirst();
                                if (success) {
                                    setBuffer(history.current());
                                }
                                break;

                            case END_OF_HISTORY:
                                success = history.moveToLast();
                                if (success) {
                                    setBuffer(history.current());
                                }
                                break;

                            case REVERSE_SEARCH_HISTORY:
                                if (searchTerm != null) {
                                    previousSearchTerm = searchTerm.toString();
                                }
                                searchTerm = new StringBuffer(buf.buffer);
                                state = State.SEARCH;
                                if (searchTerm.length() > 0) {
                                    searchIndex = searchBackwards(searchTerm.toString());
                                    if (searchIndex == -1) {
                                        beep();
                                    }
                                    printSearchStatus(searchTerm.toString(),
                                            searchIndex > -1 ? history.get(searchIndex).toString() : "");
                                } else {
                                    searchIndex = -1;
                                    printSearchStatus("", "");
                                }
                                break;

                            case CAPITALIZE_WORD:
                                success = capitalizeWord();
                                break;

                            case UPCASE_WORD:
                                success = upCaseWord();
                                break;

                            case DOWNCASE_WORD:
                                success = downCaseWord();
                                break;

                            case END_OF_LINE:
                                success = moveToEnd();
                                break;

                            case TAB_INSERT:
                                putString( "\t" );
                                break;

                            case RE_READ_INIT_FILE:
                                consoleKeys.loadKeys(appName, inputrcUrl);
                                break;

                            case START_KBD_MACRO:
                                recording = true;
                                break;

                            case END_KBD_MACRO:
                                recording = false;
                                macro = macro.substring(0, macro.length() - sb.length());
                                break;

                            case CALL_LAST_KBD_MACRO:
                                for (int i = 0; i < macro.length(); i++) {
                                    pushBackChar.push(macro.charAt(macro.length() - 1 - i));
                                }
                                sb.setLength( 0 );
                                break;

                            case VI_EDITING_MODE:
                                consoleKeys.setKeyMap(KeyMap.VI_INSERT);
                                break;
                                
                            case VI_MOVEMENT_MODE:
                                /*
                                 * If we are re-entering move mode from an
                                 * aborted yank-to, delete-to, change-to then
                                 * don't move the cursor back. The cursor is
                                 * only move on an expclit entry to movement
                                 * mode.
                                 */
                                if (state == state.NORMAL) {
                                    moveCursor(-1);
                                }
                                consoleKeys.setKeyMap(KeyMap.VI_MOVE);
                                break;
                                
                            case VI_INSERTION_MODE:
                                consoleKeys.setKeyMap(KeyMap.VI_INSERT);
                                break;
                            
                            case VI_APPEND_MODE:
                                moveCursor(1);
                                consoleKeys.setKeyMap(KeyMap.VI_INSERT);
                                break;
                            
                            case VI_APPEND_EOL:
                                success = moveToEnd();
                                consoleKeys.setKeyMap(KeyMap.VI_INSERT);
                                break;
                                
                            /*
                             * Handler for CTRL-D. Attempts to follow readline
                             * behavior. If the line is empty, then it is an EOF
                             * otherwise it is as if the user hit enter.
                             */
                            case VI_EOF_MAYBE:
                                if (buf.buffer.length() == 0) {
                                    return null;
                                }
                                return accept();
                                
                            case TRANSPOSE_CHARS:
                                success = transposeChars(count);
                                break;
                                
                            case INSERT_COMMENT:
                                return insertComment (false);
                                
                            case VI_INSERT_COMMENT:
                                return insertComment (true);
                                
                            case VI_MATCH:
                                success = viMatch ();
                                break;
                                
                            case VI_SEARCH:
                                int lastChar = viSearch(sb.charAt (0));
                                if (lastChar != -1) {
                                    pushBackChar.push((char)lastChar);
                                }
                                break;
                                
                            case VI_ARG_DIGIT: 
                                repeatCount = (repeatCount * 10) + sb.charAt(0) - '0';
                                isArgDigit = true;
                                break;
                                
                            case VI_BEGNNING_OF_LINE_OR_ARG_DIGIT:
                                if (repeatCount > 0) {
                                    repeatCount = (repeatCount * 10) + sb.charAt(0) - '0';
                                    isArgDigit = true;
                                }
                                else {
                                    success = setCursorPosition(0);
                                }
                                break;
                                
                            case VI_PREV_WORD:
                                success = viPreviousWord(count);
                                break;
                                
                            case VI_NEXT_WORD:
                                success = viNextWord(count);
                                break;
                                
                            case VI_END_WORD:
                                success = viEndWord(count);
                                break;
                                
                            case VI_INSERT_BEG:
                                success = setCursorPosition(0);
                                consoleKeys.setKeyMap(KeyMap.VI_INSERT);
                                break;
                                
                            case VI_RUBOUT:
                                success = viRubout(count);
                                break;
                                
                            case VI_DELETE:
                                success = viDelete(count);
                                break;
                                
                            case VI_DELETE_TO:
                                /*
                                 * This is a weird special case. In vi 
                                 * "dd" deletes the current line. So if we
                                 * get a delete-to, followed by a delete-to,
                                 * we delete the line.
                                 */
                                if (state == State.VI_DELETE_TO) {
                                    success = setCursorPosition(0) && killLine();
                                    state = origState = State.NORMAL;
                                }
                                else {
                                    state = State.VI_DELETE_TO;
                                }
                                break;
                                
                            case VI_YANK_TO:
                                // Similar to delete-to, a "yy" yanks the whole line.
                                if (state == State.VI_YANK_TO) {
                                    yankBuffer = buf.buffer.toString();
                                    state = origState = State.NORMAL;
                                }
                                else {
                                    state = State.VI_YANK_TO;
                                }
                                break;
                                
                            case VI_CHANGE_TO:
                                if (state == State.VI_CHANGE_TO) {
                                    success = setCursorPosition(0) && killLine();
                                    state = origState = State.NORMAL;
                                    consoleKeys.setKeyMap(KeyMap.VI_INSERT);
                                }
                                else {
                                    state = State.VI_CHANGE_TO;
                                }
                                break;
                            
                            case VI_PUT:
                                success = viPut(count);
                                break;
                                
                            case VI_CHAR_SEARCH: {
                                 // ';' and ',' don't need another character. They indicate repeat next or repeat prev.
                                int searchChar = (c != ';' && c != ',')
                                    ? (pushBackChar.isEmpty() 
                                        ? readCharacter() 
                                        : pushBackChar.pop ())
                                    : 0;
                                    
                                    success = viCharSearch(count, c, searchChar);
                                }
                                break;
                                
                            case VI_CHANGE_CASE:
                                success = viChangeCase(count);
                                break;
                            
                            case VI_CHANGE_CHAR:
                                success = viChangeChar(count, 
                                    pushBackChar.isEmpty() 
                                        ? readCharacter() 
                                        : pushBackChar.pop());
                                break;
                                
                            case EMACS_EDITING_MODE:
                                consoleKeys.setKeyMap(KeyMap.EMACS);
                                break;

                            default:
                                break;
                        }
                        
                        /*
                         * If we were in a yank-to, delete-to, move-to
                         * when this operation started, then fall back to
                         */
                        if (origState != State.NORMAL) {
                            if (origState == State.VI_DELETE_TO) {
                                success = viDeleteTo(cursorStart, buf.cursor);
                            } 
                            else if (origState == State.VI_CHANGE_TO) {
                                success = viDeleteTo(cursorStart, buf.cursor);
                                consoleKeys.setKeyMap(KeyMap.VI_INSERT);
                            }
                            else if (origState == State.VI_YANK_TO) {
                                success = viYankTo(cursorStart, buf.cursor);
                            }
                            state = State.NORMAL;
                        }
                        
                        /*
                         * Another subtly. The check for the NORMAL state is
                         * to ensure that we do not clear out the repeat
                         * count when in delete-to, yank-to, or move-to modes.
                         */
                        if (state == State.NORMAL && !isArgDigit) {
                            /*
                             * If the operation performed wasn't a vi argument
                             * digit, then clear out the current repeatCount;
                             */
                            repeatCount = 0;
                        }
                    }
                }
                if (!success) {
                    beep();
                }
                sb.setLength( 0 );
                flush();
            }
        }
        finally {
            if (!terminal.isSupported()) {
                afterReadLine();
            }
        }
    }

    /**
     * Read a line for unsupported terminals.
     */
    private String readLineSimple() throws IOException {
        StringBuilder buff = new StringBuilder();

        if (skipLF) {
            skipLF = false;

            int i = readCharacter();

            if (i == -1 || i == '\r') {
                return buff.toString();
            } else if (i == '\n') {
                // ignore
            } else {
                buff.append((char) i);
            }
        }

        while (true) {
            int i = readCharacter();

            if (i == -1 || i == '\n') {
                return buff.toString();
            } else if (i == '\r') {
                skipLF = true;
                return buff.toString();
            } else {
                buff.append((char) i);
            }
        }
    }
    
    //
    // Completion
    //

    private final List<Completer> completers = new LinkedList<Completer>();

    private CompletionHandler completionHandler = new CandidateListCompletionHandler();

    /**
     * Add the specified {@link jline.console.completer.Completer} to the list of handlers for tab-completion.
     *
     * @param completer the {@link jline.console.completer.Completer} to add
     * @return true if it was successfully added
     */
    public boolean addCompleter(final Completer completer) {
        return completers.add(completer);
    }

    /**
     * Remove the specified {@link jline.console.completer.Completer} from the list of handlers for tab-completion.
     *
     * @param completer     The {@link Completer} to remove
     * @return              True if it was successfully removed
     */
    public boolean removeCompleter(final Completer completer) {
        return completers.remove(completer);
    }

    /**
     * Returns an unmodifiable list of all the completers.
     */
    public Collection<Completer> getCompleters() {
        return Collections.unmodifiableList(completers);
    }

    public void setCompletionHandler(final CompletionHandler handler) {
        this.completionHandler = checkNotNull(handler);
    }

    public CompletionHandler getCompletionHandler() {
        return this.completionHandler;
    }

    /**
     * Use the completers to modify the buffer with the appropriate completions.
     *
     * @return true if successful
     */
    protected boolean complete() throws IOException {
        // debug ("tab for (" + buf + ")");
        if (completers.size() == 0) {
            return false;
        }

        List<CharSequence> candidates = new LinkedList<CharSequence>();
        String bufstr = buf.buffer.toString();
        int cursor = buf.cursor;

        int position = -1;

        for (Completer comp : completers) {
            if ((position = comp.complete(bufstr, cursor, candidates)) != -1) {
                break;
            }
        }

        return candidates.size() != 0 && getCompletionHandler().complete(this, candidates, position);
    }

    protected void printCompletionCandidates() throws IOException {
        // debug ("tab for (" + buf + ")");
        if (completers.size() == 0) {
            return;
        }

        List<CharSequence> candidates = new LinkedList<CharSequence>();
        String bufstr = buf.buffer.toString();
        int cursor = buf.cursor;

        for (Completer comp : completers) {
            if (comp.complete(bufstr, cursor, candidates) != -1) {
                break;
            }
        }
        CandidateListCompletionHandler.printCandidates(this, candidates);
        drawLine();
    }

    /**
     * The number of tab-completion candidates above which a warning will be
     * prompted before showing all the candidates.
     */
    private int autoprintThreshold = Configuration.getInteger(JLINE_COMPLETION_THRESHOLD, 100); // same default as bash

    /**
     * @param threshold the number of candidates to print without issuing a warning.
     */
    public void setAutoprintThreshold(final int threshold) {
        this.autoprintThreshold = threshold;
    }

    /**
     * @return the number of candidates to print without issuing a warning.
     */
    public int getAutoprintThreshold() {
        return autoprintThreshold;
    }

    private boolean paginationEnabled;

    /**
     * Whether to use pagination when the number of rows of candidates exceeds the height of the terminal.
     */
    public void setPaginationEnabled(final boolean enabled) {
        this.paginationEnabled = enabled;
    }

    /**
     * Whether to use pagination when the number of rows of candidates exceeds the height of the terminal.
     */
    public boolean isPaginationEnabled() {
        return paginationEnabled;
    }

    //
    // History
    //

    private History history = new MemoryHistory();

    public void setHistory(final History history) {
        this.history = history;
    }

    public History getHistory() {
        return history;
    }

    private boolean historyEnabled = true;

    /**
     * Whether or not to add new commands to the history buffer.
     */
    public void setHistoryEnabled(final boolean enabled) {
        this.historyEnabled = enabled;
    }

    /**
     * Whether or not to add new commands to the history buffer.
     */
    public boolean isHistoryEnabled() {
        return historyEnabled;
    }
    
    /**
     * Used in "vi" mode for argumented history move, to move a specific
     * number of history entries forward or back.
     * 
     * @param next If true, move forward
     * @param count The number of entries to move
     * @return true if the move was successful
     * @throws IOException
     */
    private boolean moveHistory(final boolean next, int count) throws IOException {
        boolean ok = true;
        for (int i = 0; i < count && (ok = moveHistory(next)); i++) {
            /* empty */
        }
        return ok;
    }

    /**
     * Move up or down the history tree.
     */
    private boolean moveHistory(final boolean next) throws IOException {
        if (next && !history.next()) {
            return false;
        }
        else if (!next && !history.previous()) {
            return false;
        }

        setBuffer(history.current());

        return true;
    }

    //
    // Printing
    //

    public static final String CR = Configuration.getLineSeparator();

    /**
     * Output the specified character to the output stream without manipulating the current buffer.
     */
    private void print(final int c) throws IOException {
        if (c == '\t') {
            char chars[] = new char[TAB_WIDTH];
            Arrays.fill(chars, ' ');
            out.write(chars);
            return;
        }

        out.write(c);
    }

    /**
     * Output the specified characters to the output stream without manipulating the current buffer.
     */
    private void print(final char... buff) throws IOException {
        int len = 0;
        for (char c : buff) {
            if (c == '\t') {
                len += TAB_WIDTH;
            }
            else {
                len++;
            }
        }

        char chars[];
        if (len == buff.length) {
            chars = buff;
        }
        else {
            chars = new char[len];
            int pos = 0;
            for (char c : buff) {
                if (c == '\t') {
                    Arrays.fill(chars, pos, pos + TAB_WIDTH, ' ');
                    pos += TAB_WIDTH;
                }
                else {
                    chars[pos] = c;
                    pos++;
                }
            }
        }

        out.write(chars);
    }

    private void print(final char c, final int num) throws IOException {
        if (num == 1) {
            print(c);
        }
        else {
            char[] chars = new char[num];
            Arrays.fill(chars, c);
            print(chars);
        }
    }

    /**
     * Output the specified string to the output stream (but not the buffer).
     */
    public final void print(final CharSequence s) throws IOException {
        print(checkNotNull(s).toString().toCharArray());
    }

    public final void println(final CharSequence s) throws IOException {
        print(checkNotNull(s).toString().toCharArray());
        println();
    }

    /**
     * Output a platform-dependant newline.
     */
    public final void println() throws IOException {
        print(CR);
//        flush();
    }

    //
    // Actions
    //

    /**
     * Issue a delete.
     *
     * @return true if successful
     */
    public final boolean delete() throws IOException {
        return delete(1) == 1;
    }

    // FIXME: delete(int) only used by above + the return is always 1 and num is ignored

    /**
     * Issue <em>num</em> deletes.
     *
     * @return the number of characters backed up
     */
    private int delete(final int num) throws IOException {
        // TODO: Try to use jansi for this

        /* Commented out because of DWA-2949:
        if (buf.cursor == 0) {
            return 0;
        }
        */

        buf.buffer.delete(buf.cursor, buf.cursor + 1);
        drawBuffer(1);

        return 1;
    }

    /**
     * Kill the buffer ahead of the current cursor position.
     *
     * @return true if successful
     */
    public boolean killLine() throws IOException {
        int cp = buf.cursor;
        int len = buf.buffer.length();

        if (cp >= len) {
            return false;
        }

        int num = buf.buffer.length() - cp;
        clearAhead(num, 0);

        for (int i = 0; i < num; i++) {
            buf.buffer.deleteCharAt(len - i - 1);
        }

        return true;
    }

    /**
     * Clear the screen by issuing the ANSI "clear screen" code.
     */
    public boolean clearScreen() throws IOException {
        if (!terminal.isAnsiSupported()) {
            return false;
        }

        // send the ANSI code to clear the screen
        printAnsiSequence("2J");

        // then send the ANSI code to go to position 1,1
        printAnsiSequence("1;1H");

        redrawLine();

        return true;
    }

    /**
     * Issue an audible keyboard bell.
     */
    public void beep() throws IOException {
        if (bellEnabled) {
            print(KEYBOARD_BELL);
            // need to flush so the console actually beeps
            flush();
        }
    }

    /**
     * Paste the contents of the clipboard into the console buffer
     *
     * @return true if clipboard contents pasted
     */
    public boolean paste() throws IOException {
        Clipboard clipboard;
        try { // May throw ugly exception on system without X
            clipboard = Toolkit.getDefaultToolkit().getSystemClipboard();
        }
        catch (Exception e) {
            return false;
        }

        if (clipboard == null) {
            return false;
        }

        Transferable transferable = clipboard.getContents(null);

        if (transferable == null) {
            return false;
        }

        try {
            Object content = transferable.getTransferData(DataFlavor.plainTextFlavor);

            // This fix was suggested in bug #1060649 at
            // http://sourceforge.net/tracker/index.php?func=detail&aid=1060649&group_id=64033&atid=506056
            // to get around the deprecated DataFlavor.plainTextFlavor, but it
            // raises a UnsupportedFlavorException on Mac OS X

            if (content == null) {
                try {
                    content = new DataFlavor().getReaderForText(transferable);
                }
                catch (Exception e) {
                    // ignore
                }
            }

            if (content == null) {
                return false;
            }

            String value;

            if (content instanceof Reader) {
                // TODO: we might want instead connect to the input stream
                // so we can interpret individual lines
                value = "";
                String line;

                BufferedReader read = new BufferedReader((Reader) content);
                while ((line = read.readLine()) != null) {
                    if (value.length() > 0) {
                        value += "\n";
                    }

                    value += line;
                }
            }
            else {
                value = content.toString();
            }

            if (value == null) {
                return true;
            }

            putString(value);

            return true;
        }
        catch (UnsupportedFlavorException e) {
            Log.error("Paste failed: ", e);

            return false;
        }
    }

    //
    // Triggered Actions
    //

    private final Map<Character, ActionListener> triggeredActions = new HashMap<Character, ActionListener>();

    /**
     * Adding a triggered Action allows to give another curse of action if a character passed the pre-processing.
     * <p/>
     * Say you want to close the application if the user enter q.
     * addTriggerAction('q', new ActionListener(){ System.exit(0); }); would do the trick.
     */
    public void addTriggeredAction(final char c, final ActionListener listener) {
        triggeredActions.put(c, listener);
    }

    //
    // Formatted Output
    //

    /**
     * Output the specified {@link Collection} in proper columns.
     */
    public void printColumns(final Collection<? extends CharSequence> items) throws IOException {
        if (items == null || items.isEmpty()) {
            return;
        }

        int width = getTerminal().getWidth();
        int height = getTerminal().getHeight();

        int maxWidth = 0;
        for (CharSequence item : items) {
            maxWidth = Math.max(maxWidth, item.length());
        }
        maxWidth = maxWidth + 3;
        Log.debug("Max width: ", maxWidth);

        int showLines;
        if (isPaginationEnabled()) {
            showLines = height - 1; // page limit
        }
        else {
            showLines = Integer.MAX_VALUE;
        }

        StringBuilder buff = new StringBuilder();
        for (CharSequence item : items) {
            if ((buff.length() + maxWidth) > width) {
                println(buff);
                buff.setLength(0);

                if (--showLines == 0) {
                    // Overflow
                    print(resources.getString("DISPLAY_MORE"));
                    flush();
                    int c = readCharacter();
                    if (c == '\r' || c == '\n') {
                        // one step forward
                        showLines = 1;
                    }
                    else if (c != 'q') {
                        // page forward
                        showLines = height - 1;
                    }

                    back(resources.getString("DISPLAY_MORE").length());
                    if (c == 'q') {
                        // cancel
                        break;
                    }
                }
            }

            // NOTE: toString() is important here due to AnsiString being retarded
            buff.append(item.toString());
            for (int i = 0; i < (maxWidth - item.length()); i++) {
                buff.append(' ');
            }
        }

        if (buff.length() > 0) {
            println(buff);
        }
    }

    //
    // Non-supported Terminal Support
    //

    private Thread maskThread;

    private void beforeReadLine(final String prompt, final Character mask) {
        if (mask != null && maskThread == null) {
            final String fullPrompt = "\r" + prompt
                + "                 "
                + "                 "
                + "                 "
                + "\r" + prompt;

            maskThread = new Thread()
            {
                public void run() {
                    while (!interrupted()) {
                        try {
                            Writer out = getOutput();
                            out.write(fullPrompt);
                            out.flush();
                            sleep(3);
                        }
                        catch (IOException e) {
                            return;
                        }
                        catch (InterruptedException e) {
                            return;
                        }
                    }
                }
            };

            maskThread.setPriority(Thread.MAX_PRIORITY);
            maskThread.setDaemon(true);
            maskThread.start();
        }
    }

    private void afterReadLine() {
        if (maskThread != null && maskThread.isAlive()) {
            maskThread.interrupt();
        }

        maskThread = null;
    }

    /**
     * Erases the current line with the existing prompt, then redraws the line
     * with the provided prompt and buffer
     * @param prompt
     *            the new prompt
     * @param buffer
     *            the buffer to be drawn
     * @param cursorDest
     *            where you want the cursor set when the line has been drawn.
     *            -1 for end of line.
     * */
    public void resetPromptLine(String prompt, String buffer, int cursorDest) throws IOException {
        // move cursor to end of line
        moveToEnd();

        // backspace all text, including prompt
        buf.buffer.append(this.prompt);
        buf.cursor += this.prompt.length();
        setPrompt("");
        backspaceAll();

        setPrompt(prompt);
        redrawLine();
        setBuffer(buffer);

        // move cursor to destination (-1 will move to end of line)
        if (cursorDest < 0) cursorDest = buffer.length();
        setCursorPosition(cursorDest);

        flush();
    }

    public void printSearchStatus(String searchTerm, String match) throws IOException {
        String prompt = "(reverse-i-search)`" + searchTerm + "': ";
        String buffer = match;
        int cursorDest = match.indexOf(searchTerm);
        resetPromptLine(prompt, buffer, cursorDest);
    }

    public void restoreLine(String originalPrompt, int cursorDest) throws IOException {
        // TODO move cursor to matched string
        String prompt = lastLine(originalPrompt);
        String buffer = buf.buffer.toString();
        resetPromptLine(prompt, buffer, cursorDest);
    }

    //
    // History search
    //
    /**
     * Search backward in history from a given position.
     *
     * @param searchTerm substring to search for.
     * @param startIndex the index from which on to search
     * @return index where this substring has been found, or -1 else.
     */
    public int searchBackwards(String searchTerm, int startIndex) {
        return searchBackwards(searchTerm, startIndex, false);
    }

    /**
     * Search backwards in history from the current position.
     *
     * @param searchTerm substring to search for.
     * @return index where the substring has been found, or -1 else.
     */
    public int searchBackwards(String searchTerm) {
        return searchBackwards(searchTerm, history.index());
    }


    public int searchBackwards(String searchTerm, int startIndex, boolean startsWith) {
        ListIterator<History.Entry> it = history.entries(startIndex);
        while (it.hasPrevious()) {
            History.Entry e = it.previous();
            if (startsWith) {
                if (e.value().toString().startsWith(searchTerm)) {
                    return e.index();
                }
            } else {
                if (e.value().toString().contains(searchTerm)) {
                    return e.index();
                }
            }
        }
        return -1;
    }

    //
    // Helpers
    //

    /**
     * Checks to see if the specified character is a delimiter. We consider a
     * character a delimiter if it is anything but a letter or digit.
     *
     * @param c     The character to test
     * @return      True if it is a delimiter
     */
    private boolean isDelimiter(final char c) {
        return !Character.isLetterOrDigit(c);
    }
    
    /**
     * Checks to see if a character is a whitespace character. Currently 
     * this delegates to {@link Character#isWhitespace(char)}, however
     * eventually it should be hooked up so that the definition of whitespace
     * can be configured, as readline does.
     * 
     * @param c The character to check
     * @return true if the character is a whitespace
     */
    private boolean isWhitespace(final char c) {
        return Character.isWhitespace (c);
    }

    private void printAnsiSequence(String sequence) throws IOException {
        print(27);
        print('[');
        print(sequence);
        flush(); // helps with step debugging
    }
<<<<<<< HEAD
=======

    // return column position, reported by the terminal
    // TODO: This appears to be unused. Delete?
    private int getCurrentPosition() {
        // check for ByteArrayInputStream to disable for unit tests
        if (terminal.isAnsiSupported() && !this.isUnitTestInput) {
            try {
                printAnsiSequence("6n");
                flush();
                StringBuffer b = new StringBuffer(8);
                // position is sent as <ESC>[{ROW};{COLUMN}R
                int r;
                while((r = in.read()) > -1 && r != 'R') {
                    if (r != 27 && r != '[') {
                        b.append((char) r);
                    }
                }
                String[] pos = b.toString().split(";");
                return Integer.parseInt(pos[1]);
            } catch (Exception x) {
                // no luck
            }
        }

        return -1; // TODO: throw exception instead?
    }

    // return row position, reported by the terminal
    // needed to know whether to scroll up on cursor move in last col for weird
    // wrapping terminals - not tested for anything else
    private int getCurrentAnsiRow() {
        // check for ByteArrayInputStream to disable for unit tests
        if (terminal.isAnsiSupported() && !this.isUnitTestInput) {
            try {
                printAnsiSequence("6n");
                flush();
                StringBuffer b = new StringBuffer(8);
                // position is sent as <ESC>[{ROW};{COLUMN}R
                int r;
                while((r = in.read()) > -1 && r != 'R') {
                    if (r != 27 && r != '[') {
                        b.append((char) r);
                    }
                }
                String[] pos = b.toString().split(";");
                return Integer.parseInt(pos[0]);
            } catch (Exception x) {
                // no luck
            }
        }

        return -1; // TODO: throw exception instead?
    }
>>>>>>> 32a048c7
}<|MERGE_RESOLUTION|>--- conflicted
+++ resolved
@@ -3496,8 +3496,6 @@
         print(sequence);
         flush(); // helps with step debugging
     }
-<<<<<<< HEAD
-=======
 
     // return column position, reported by the terminal
     // TODO: This appears to be unused. Delete?
@@ -3551,5 +3549,4 @@
 
         return -1; // TODO: throw exception instead?
     }
->>>>>>> 32a048c7
 }