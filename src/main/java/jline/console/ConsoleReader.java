--- conflicted
+++ resolved
@@ -92,8 +92,6 @@
     private URL inputrcUrl;
 
     private ConsoleKeys consoleKeys;
-
-    private boolean skipLF = false;
 
     private boolean skipLF = false;
 
@@ -1464,17 +1462,10 @@
             int i = readCharacter();
 
             if (i == -1 || i == '\n') {
-<<<<<<< HEAD
                 return buff.toString();
             } else if (i == '\r') {
                 skipLF = true;
                 return buff.toString();
-=======
-                return buff.toString();
-            } else if (i == '\r') {
-                skipLF = true;
-                return buff.toString();
->>>>>>> b072f484
             } else {
                 buff.append((char) i);
             }
