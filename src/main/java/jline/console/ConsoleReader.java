--- conflicted
+++ resolved
@@ -91,11 +91,9 @@
 
     private URL inputrcUrl;
 
-<<<<<<< HEAD
     private ConsoleKeys consoleKeys;
-=======
+
     private boolean skipLF = false;
->>>>>>> a8da3124
 
     public ConsoleReader() throws IOException {
         this(null, new FileInputStream(FileDescriptor.in), System.out, null);
